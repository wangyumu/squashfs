--- conflicted
+++ resolved
@@ -8,18 +8,6 @@
 	"time"
 )
 
-<<<<<<< HEAD
-func (w Writer) countInodes() (out uint32) {
-	out++ // for the root indode
-	for _, fold := range w.folders {
-		out += uint32(len(w.structure[fold]))
-	}
-	return
-}
-
-//WriteTo attempts to write the archive to the given io.Writer.
-func (w *Writer) WriteTo(write io.WriteSeeker) (int64, error) {
-=======
 func (w *Writer) fixFolders() error {
 	for folder := range w.structure {
 		if folder == "/" || w.Contains(folder) {
@@ -41,25 +29,15 @@
 	if err != nil {
 		return 0, err
 	}
->>>>>>> a1239352
 	if w.BlockSize > 1048576 {
 		w.BlockSize = 1048576
 	} else if w.BlockSize < 4096 {
 		w.BlockSize = 4096
 	}
-<<<<<<< HEAD
-	w.Flags.Duplicates = false
-	w.Flags.Exportable = false
-	w.Flags.NoXattr = true
-	//TODO: set forced Flag values
-	//TODO: make sure we aren't missing folders
-	super := superblock{
-=======
 	w.Flags.RemoveDuplicates = false
 	w.Flags.Exportable = false
 	w.Flags.NoXattr = true
 	w.superblock = superblock{
->>>>>>> a1239352
 		Magic:           magic,
 		InodeCount:      w.countInodes(),
 		CreationTime:    uint32(time.Now().Unix()),
